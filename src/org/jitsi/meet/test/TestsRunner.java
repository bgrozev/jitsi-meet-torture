/*
 * Copyright @ 2015 Atlassian Pty Ltd
 *
 * Licensed under the Apache License, Version 2.0 (the "License");
 * you may not use this file except in compliance with the License.
 * You may obtain a copy of the License at
 *
 *     http://www.apache.org/licenses/LICENSE-2.0
 *
 * Unless required by applicable law or agreed to in writing, software
 * distributed under the License is distributed on an "AS IS" BASIS,
 * WITHOUT WARRANTIES OR CONDITIONS OF ANY KIND, either express or implied.
 * See the License for the specific language governing permissions and
 * limitations under the License.
 */
package org.jitsi.meet.test;

import junit.framework.*;

import java.io.*;
import java.lang.reflect.*;
import java.util.*;

/**
 * The main test suite which will order tests.
 * @author Damian Minkov
 */
public class TestsRunner
{
    /**
     * The name of the property which controls the list of tests to be run.
     */
    private static final String TESTS_TO_RUN_PNAME = "jitsi-meet.tests.toRun";

    /**
     * The name of the property which controls the set of tests to be excluded
     * (i.e. not run).
     */
    private static final String TESTS_TO_EXCLUDE_PNAME
            = "jitsi-meet.tests.toExclude";

    /**
     * The name of the SetupConference class.
     */
    private static final String SETUP_CONFERENCE_NAME = "SetupConference";

    /**
     * The name of the DisposeConference class.
     */
    private static final String DISPOSE_CONFERENCE_NAME = "DisposeConference";

    /**
     * The default list of tests to run. This does not include SetupConference
     * and DisposeConference; they will be added separately.
     *
     * The list contains class names relative to this class' package.
     */
    private static final List<String> DEFAULT_TESTS_TO_RUN
            = new LinkedList<String>();

    static
    {
        DEFAULT_TESTS_TO_RUN.add("AvatarTest");
        DEFAULT_TESTS_TO_RUN.add("MuteTest");
        DEFAULT_TESTS_TO_RUN.add("StopVideoTest");
        DEFAULT_TESTS_TO_RUN.add("SwitchVideoTests");
        DEFAULT_TESTS_TO_RUN.add("EtherpadTests");
        DEFAULT_TESTS_TO_RUN.add("LockRoomTest");
        // doing the same test two more times to be sure it is
        // not a problem, as there was reported an issue about that
        // https://github.com/jitsi/jitsi-meet/issues/83
        DEFAULT_TESTS_TO_RUN.add("LockRoomTest");
        DEFAULT_TESTS_TO_RUN.add("LockRoomTest");

        DEFAULT_TESTS_TO_RUN.add("UDPTest");
        DEFAULT_TESTS_TO_RUN.add("TCPTest");

        DEFAULT_TESTS_TO_RUN.add("ActiveSpeakerTest");

        DEFAULT_TESTS_TO_RUN.add("StartMutedTest");

        DEFAULT_TESTS_TO_RUN.add("DisplayNameTest");
    }

    /**
     * The tests that are currently started.
     * If the property jitsi-meet.tests.toRun exists we use its values to
     * add only the tests mentioned in it.
     * @return tests that are currently started.
     */
    public static TestSuite suite()
    {
        TestSuite suite = new TestSuite();

        List<String> testsToRun = new LinkedList<String>();

        String testsToRunString = System.getProperty(TESTS_TO_RUN_PNAME);
        if (testsToRunString == null
                || testsToRunString.equalsIgnoreCase("all"))
        {
<<<<<<< HEAD
            testsToRun.addAll(DEFAULT_TESTS_TO_RUN);
        }
        else
        {
            StringTokenizer tokens = new StringTokenizer(testsToRunString, ",");
            while (tokens.hasMoreTokens())
            {
                testsToRun.add(tokens.nextToken());
            }
        }

        String testsToExclude = System.getProperty(TESTS_TO_EXCLUDE_PNAME);
        if (testsToExclude != null)
        {
            StringTokenizer tokens = new StringTokenizer(testsToExclude, ",");
            while (tokens.hasMoreTokens())
            {
                String token = tokens.nextToken();
                while (testsToRun.remove(token))
                    ;
            }
        }

        // SetupConference and DisposeConference must always be run exactly
        // once in the beginning and end of the tests.
        // They could potentially be moved to setUp() and tearDown().
        while(testsToRun.remove(SETUP_CONFERENCE_NAME))
            ;
        while(testsToRun.remove(DISPOSE_CONFERENCE_NAME))
            ;
        testsToRun.add(0, SETUP_CONFERENCE_NAME);
        testsToRun.add(DISPOSE_CONFERENCE_NAME);

=======
            suite.addTest(SetupConference.suite());

            suite.addTest(AvatarTest.suite());
            suite.addTest(MuteTest.suite());
            suite.addTest(StopVideoTest.suite());
            suite.addTest(SwitchVideoTests.suite());
            suite.addTest(EtherpadTests.suite());
            suite.addTest(LockRoomTest.suite());
            // doing the same test two more times to be sure it is
            // not a problem, as there was reported an issue about that
            // https://github.com/jitsi/jitsi-meet/issues/83
            suite.addTest(LockRoomTest.suite());
            suite.addTest(LockRoomTest.suite());
            suite.addTest(TCPTest.suite());
            suite.addTest(ActiveSpeakerTest.suite());
            suite.addTest(StartMutedTest.suite());
            suite.addTestSuite(DisplayNameTest.class);
            suite.addTest(DataChannelTest.suite());
>>>>>>> a9b58df8

        for (String testName : testsToRun)
        {
            // class names are relative to this package
            String className = TestsRunner.class.getPackage().getName()
                + "." + testName;

            try
            {
                Class<? extends TestCase> cl
                    = Class.forName(className).asSubclass(TestCase.class);

                Method suiteMethod = null;
                for(Method m : cl.getDeclaredMethods())
                {
                    if(m.getName().equals("suite"))
                    {
                        suiteMethod = m;
                        break;
                    }
                }

                // if suite method exists use it
                if(suiteMethod != null)
                {
                    Object test = suiteMethod.invoke(null);
                    suite.addTest((Test)test);
                }
                else
                {
                    // otherwise just use the class
                    suite.addTestSuite(cl);
                }
            }
            catch(Throwable t)
            {
                System.err.println("Not running " + testName);
                t.printStackTrace();
            }
        }

        String fakeStreamAudioFile
            = System.getProperty(ConferenceFixture.FAKE_AUDIO_FNAME_PROP);

        if (fakeStreamAudioFile == null)
        {
            File file = new File("resources/fakeAudioStream.wav");
            fakeStreamAudioFile = file.getAbsolutePath();
        }

        ConferenceFixture.setFakeStreamAudioFile(fakeStreamAudioFile);

        return suite;
    }
}<|MERGE_RESOLUTION|>--- conflicted
+++ resolved
@@ -76,10 +76,10 @@
         DEFAULT_TESTS_TO_RUN.add("TCPTest");
 
         DEFAULT_TESTS_TO_RUN.add("ActiveSpeakerTest");
-
         DEFAULT_TESTS_TO_RUN.add("StartMutedTest");
 
         DEFAULT_TESTS_TO_RUN.add("DisplayNameTest");
+        DEFAULT_TESTS_TO_RUN.add("DataChannelTest");
     }
 
     /**
@@ -98,7 +98,6 @@
         if (testsToRunString == null
                 || testsToRunString.equalsIgnoreCase("all"))
         {
-<<<<<<< HEAD
             testsToRun.addAll(DEFAULT_TESTS_TO_RUN);
         }
         else
@@ -131,27 +130,6 @@
             ;
         testsToRun.add(0, SETUP_CONFERENCE_NAME);
         testsToRun.add(DISPOSE_CONFERENCE_NAME);
-
-=======
-            suite.addTest(SetupConference.suite());
-
-            suite.addTest(AvatarTest.suite());
-            suite.addTest(MuteTest.suite());
-            suite.addTest(StopVideoTest.suite());
-            suite.addTest(SwitchVideoTests.suite());
-            suite.addTest(EtherpadTests.suite());
-            suite.addTest(LockRoomTest.suite());
-            // doing the same test two more times to be sure it is
-            // not a problem, as there was reported an issue about that
-            // https://github.com/jitsi/jitsi-meet/issues/83
-            suite.addTest(LockRoomTest.suite());
-            suite.addTest(LockRoomTest.suite());
-            suite.addTest(TCPTest.suite());
-            suite.addTest(ActiveSpeakerTest.suite());
-            suite.addTest(StartMutedTest.suite());
-            suite.addTestSuite(DisplayNameTest.class);
-            suite.addTest(DataChannelTest.suite());
->>>>>>> a9b58df8
 
         for (String testName : testsToRun)
         {
